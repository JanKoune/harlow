"""Lola-Vornoi adaptive design strategy for global surrogate modelling.

The algorithm is proposed and described in this paper:
[1] Crombecq, Karel, et al. (2011) A novel hybrid sequential design strategy for global
surrogate modeling of computer experiments. SIAM Journal on Scientific Computing 33.4
(2011): 1948-1974.

The implementation is influenced by:
* gitlab.com/energyincities/besos/-/blob/master/besos/
* https://github.com/FuhgJan/StateOfTheArtAdaptiveSampling/blob/master/src/adaptive_techniques/LOLA_function.m  # noqa E501

"""
import itertools
import math
import time
from typing import Callable, Optional, Tuple

# import numba as nb
import numpy as np
from loguru import logger
from scipy.spatial.distance import cdist, pdist, squareform
from sklearn.metrics import mean_squared_error

<<<<<<< HEAD
from harlow.helper_functions import latin_hypercube_sampling
from harlow.numba_utils import euclidean_distance, np_all, np_any, np_min
=======
# from harlow.distance import pdist_full_matrix
# from harlow.numba_utils import np_all, np_argmax, np_min
from harlow.helper_functions import latin_hypercube_sampling
>>>>>>> f38c060d
from harlow.sampling_baseclass import Sampler
from harlow.surrogate_model import Surrogate

# from harlow.distance import pdist_full_matrix

# TODO
#  * improve logging
#  * pretty timedelta: https://gist.github.com/thatalextaylor/7408395

# nopython = True
# fastmath = True


# -----------------------------------------------------
# USER FACING API (class)
# -----------------------------------------------------
# TODO: is this class really needed or just an unnecessary complication? it has a
#  single method
class LolaVoronoi(Sampler):
    def __init__(
        self,
        target_function: Callable[[np.ndarray], np.ndarray],
        surrogate_model: Surrogate,
        domain_lower_bound: np.ndarray,
        domain_upper_bound: np.ndarray,
        fit_points_x: np.ndarray = None,
        fit_points_y: np.ndarray = None,
        test_points_x: np.ndarray = None,
        test_points_y: np.ndarray = None,
        evaluation_metric: Callable = None,
        verbose: bool = False,
    ):
        self.domain_lower_bound = domain_lower_bound
        self.domain_upper_bound = domain_upper_bound
        self.target_function = lambda x: target_function(x).reshape((-1, 1))
        self.surrogate_model = surrogate_model
        self.fit_points_x = fit_points_x
        self.fit_points_y = fit_points_y
        self.test_points_x = test_points_x
        self.test_points_y = test_points_y
        self.metric = evaluation_metric
        self.verbose = verbose

<<<<<<< HEAD
        # Internal storage for inspection
        self.step_x = []
        self.step_y = []
        self.step_score = []
        self.step_iter = []
        self.step_fit_time = []
        self.step_gen_time = []

        # TODO:
        #  * add a cleaned up metric (see below)
        #  * add input consistency check & formatting input if needed
        # if evaluation_metric == "r2":
        #     self.metric = r2_score
        # elif evaluation_metric == "mse":
        #     self.metric = mean_squared_error
        # elif evaluation_metric == "rmse":
        #     self.metric = lambda x, y: math.sqrt(mean_squared_error(x, y))
        #
        # if np.ndim(self.test_X) == 1:
        #     self.score[0] = (self.metric
        #         self.test_y, self.surrogate_model.predict(self.test_X.reshape(-1, 1))
        #     )
        # else:
        #     self.score[0] = self.metric(
        #         self.test_y, self.surrogate_model.predict(self.test_X)
        #     )

=======
>>>>>>> f38c060d
    def sample(
        self,
        n_initial_point: int = None,
        n_iter: int = 20,
        n_new_point_per_iteration: int = 1,
        stopping_criterium: float = None,
        ignore_far_neighborhoods: Optional[bool] = True,
        ignore_old_neighborhoods: Optional[bool] = True,
    ):
        """TODO: allow for providing starting points"""
        # ..........................................
        # Initialize
        # ..........................................
        target_function = self.target_function
        domain_lower_bound = self.domain_lower_bound
        domain_upper_bound = self.domain_upper_bound
        n_dim = len(domain_lower_bound)

        if n_initial_point is None:
            n_initial_point = 5 * n_dim

        if stopping_criterium:
            n_iter = 1000

        if stopping_criterium and not self.metric:
            self.metric = lambda true, predict: math.sqrt(
                mean_squared_error(true, predict)
            )

        # ..........................................
        # Initial sample of points
        # ..........................................
        gen_start_time = time.time()
        if self.fit_points_x is None:
            # latin hypercube sampling to get the initial sample of points
            points_x = latin_hypercube_sampling(
                n_sample=n_initial_point,
                domain_lower_bound=domain_lower_bound,
                domain_upper_bound=domain_upper_bound,
            )
            # evaluate the target function
            points_y = target_function(points_x)

            self.fit_points_x = points_x
            self.fit_points_y = points_y
        else:
            points_x = self.fit_points_x
            points_y = self.fit_points_y

        self.step_gen_time.append(time.time() - gen_start_time)

        # fit the surrogate model
        start_time = time.time()
        self.surrogate_model.fit(points_x, points_y.ravel())
        logger.info(
            f"Fitted the first surrogate model in {time.time() - start_time} sec."
        )

        # Additional class objects to help keep track of the sampling. `gen_time`
        # denotes the time to generate new points. `fit_time` is the time
        # to fit the surrogate.
        score = self.evaluate()
        self.step_x.append(points_x)
        self.step_y.append(points_y)
        self.step_score.append(score)
        self.step_iter.append(0)
        self.step_fit_time.append(time.time() - start_time)

        # ..........................................
        # Iterative improvement (adaptive stage)
        # ..........................................
        n_point_last_iter = 0
        for ii in range(n_iter):
            logger.info(
                f"Started adaptive iteration step: {ii+1} (max steps:" f" {n_iter})."
            )

            start_time = time.time()
            new_points_x = best_new_points(
                points_x=points_x,
                points_y=points_y,
                domain_lower_bound=domain_lower_bound,
                domain_upper_bound=domain_upper_bound,
                n_point_last_iter=n_point_last_iter,
                n_new_point=n_new_point_per_iteration,
                ignore_far_neighborhoods=ignore_far_neighborhoods,
                ignore_old_neighborhoods=ignore_old_neighborhoods,
            )
            self.step_gen_time.append(time.time() - start_time)
            n_point_last_iter = points_x.shape[0]
            logger.info(
                f"Found the next best {n_new_point_per_iteration} point(s) in "
                f"{time.time() - start_time} sec."
            )

            # evaluate the target function
            new_points_y = target_function(new_points_x)

            # add the new points to the old ones
            points_x = np.vstack((points_x, new_points_x))
            points_y = np.vstack((points_y, new_points_y))

            # refit the surrogate
            start_time = time.time()
            self.surrogate_model.update(new_points_x, new_points_y.ravel())
            self.step_fit_time = time.time() - start_time
            logger.info(
                f"Fitted a new surrogate model in {time.time() - start_time} sec."
            )

            #
            self.fit_points_x = points_x
            self.fit_points_y = points_y
            score = self.evaluate()
            self.step_x.append(points_x)
            self.step_y.append(points_y)
            self.step_score.append(score)
            self.step_iter.append(ii + 1)

            self.score = score
            self.iterations = ii
            if stopping_criterium:
<<<<<<< HEAD
=======
                score = self.metric(
                    self.test_points_y, self.surrogate_model.predict(self.test_points_x)
                )
>>>>>>> f38c060d
                logger.info(f"Evaluation metric score on provided testset: {score}")
                if score <= stopping_criterium:
                    logger.info(f"Algorithm converged in {ii} iterations")
                    break

        return self.fit_points_x, self.fit_points_y

    def evaluate(self):
        """
        Evaluate user specified metric for the current iteration

        Returns:
        """
        if self.metric is None or self.test_points_x is None:
            score = None
        else:
            score = self.metric(
                self.surrogate_model.predict(self.test_points_x), self.test_points_y
            )

        return score

    def result_as_dict(self):
        pass


# -----------------------------------------------------
# SUPPORTING FUNCTIONS
# -----------------------------------------------------
def best_new_points(
    points_x: np.ndarray,
    points_y: np.ndarray,
    domain_lower_bound: np.ndarray,
    domain_upper_bound: np.ndarray,
    n_point_last_iter: int,
    n_new_point: int = 1,
    ignore_far_neighborhoods: Optional[bool] = True,
    ignore_old_neighborhoods: Optional[bool] = True,
):
    # shape the input if not in the right shape
    n_dim = len(domain_lower_bound)
    points_x = points_x.reshape((-1, n_dim))
    points_y = points_y.reshape((-1, 1))

    # Find the best neighborhoods for each row of `points_x`
    (
        best_neighborhood_scores,
        best_neighborhood_idxs,
        all_neighborhood_scores,
        all_neighbor_point_idxs_combinations,
    ) = best_neighborhoods(
        points_x,
        n_point_last_iter,
        ignore_far_neighborhoods=ignore_far_neighborhoods,
        ignore_old_neighborhoods=ignore_old_neighborhoods,
    )

    # Find the `n_new_point_per_step` best next/new point(s)
    idx = all_neighbor_point_idxs_combinations[best_neighborhood_idxs]
    all_best_neighbor_points_x = points_x[idx, :]
    all_best_neighbor_points_y = points_y[idx, :]

    new_points_x = best_new_points_with_neighbors(
        reference_points_x=points_x,
        reference_points_y=points_y,
        all_neighbor_points_x=all_best_neighbor_points_x,
        all_neighbor_points_y=all_best_neighbor_points_y,
        domain_lower_bound=domain_lower_bound,
        domain_upper_bound=domain_upper_bound,
        n_next_point=n_new_point,
    )

    return new_points_x


def best_new_points_with_neighbors(
    reference_points_x: np.ndarray,
    reference_points_y: np.ndarray,
    all_neighbor_points_x: np.ndarray,
    all_neighbor_points_y: np.ndarray,
    domain_lower_bound: np.ndarray,
    domain_upper_bound: np.ndarray,
    n_next_point: int,
):
    """Find the new/next reference point(s) where the target function will be evaluated.

    TODO: reuse the random point used here for other calls of this function (
        `best_next_points`)
    """
    n_dim = reference_points_x.shape[1]

    nonlinearity_measures = lola_score(
        all_neighbor_points_x=all_neighbor_points_x,
        all_neighbor_points_y=all_neighbor_points_y,
        reference_points_x=reference_points_x,
        reference_points_y=reference_points_y,
    )
    (
        relative_volumes,
        random_points,
        distance_mx,
        closest_indicator_mx,
    ) = voronoi_volume_estimate(
        points=reference_points_x,
        domain_lower_bound=domain_lower_bound,
        domain_upper_bound=domain_upper_bound,
    )
    hybrid_score = lola_voronoi_score(nonlinearity_measures, relative_volumes)

    # TODO: check np.partition as an alternative
    idxs_new_neighbor = np.argsort(-hybrid_score)[:n_next_point]

    new_reference_points_x = np.empty((n_next_point, n_dim))
    for ii, idx_new_neighbor in enumerate(idxs_new_neighbor):
        # all the distances to reference point whose neighborhood will get a new
        # point where the target function is evaluated
        distances_in_neighbor = distance_mx[:, idx_new_neighbor]

        # consider only those points that are within the voronoi cell of the
        # reference point
        idx_mask_in_neighbor = closest_indicator_mx[:, idx_new_neighbor]

        # to avoid selecting points that are not in the neighborhood
        distances_in_neighbor[~idx_mask_in_neighbor] = -1

        # largest distance within the same voronoi cell
        idx_max_distance = np.argmax(distances_in_neighbor)
        new_reference_point_x = random_points[idx_max_distance]
        new_reference_points_x[ii, :] = new_reference_point_x

    return new_reference_points_x


def best_neighborhoods(
    points_x: np.ndarray,
    n_point_last_iter: np.ndarray,
    ignore_far_neighborhoods: Optional[bool] = True,
    ignore_old_neighborhoods: Optional[bool] = True,
):
    """Find the best neighborhood for each row of `points_x`. This function is expected
    to be used with the initial sample of `points_x`, when no best neighborhoods yet
    available from preceding iteration steps. This function exists to separate numba
    compatible code from non-compatible one."""

    # n-choose-k, all possible neighbor combinations, the elements of the matrix are
    # `points_x` indices
    n_point, n_dim = points_x.shape
    n_neighbor = 2 * n_dim

    all_neighbor_point_idxs_combinations = np.array(
        list(itertools.combinations(np.arange(n_point), n_neighbor))
    )
    (
        best_neighborhood_scores,
        best_neighborhood_idxs,
        all_neighborhood_scores,
    ) = best_neighborhoods_numba(
        points_x,
        all_neighbor_point_idxs_combinations,
        n_point_last_iter,
        ignore_far_neighborhoods=ignore_far_neighborhoods,
        ignore_old_neighborhoods=ignore_old_neighborhoods,
    )
    return (
        best_neighborhood_scores,
        best_neighborhood_idxs,
        all_neighborhood_scores,
        all_neighbor_point_idxs_combinations,
    )


# @nb.jit(nopython=nopython, fastmath=fastmath, parallel=False, cache=False)
def best_neighborhoods_numba(
    points_x: np.ndarray,
    all_neighbor_point_idxs_combinations: np.ndarray,
    n_point_last_iter: int,
    ignore_far_neighborhoods: Optional[bool] = True,
    ignore_old_neighborhoods: Optional[bool] = True,
) -> Tuple[np.ndarray, np.ndarray, np.ndarray]:
    """
    Find the best neighborhood for each row of `points_x`. This function is expected
    to be used with the initial sample of `points_x`, when no best neighborhoods yet
    available from preceding iteration steps.

    Args:
        points_x: n_point x n_dim.
        all_neighbor_point_idxs_combinations:
        n_point_last_iter:
        ignore_far_neighborhoods:
        ignore_old_neighborhoods:
    Returns:

    """

    # TODO: It should be possible to perform the calculation of
    # all neighbourhoods after discarding the points that are
    # too far away. This will reduce storage requirements
    # and the computational cost of obtaining all combinations.
    n_point, n_dim = points_x.shape
    n_neighborhood = all_neighbor_point_idxs_combinations.shape[0]

    # Number of new points
    n_new_points = points_x.shape[0] - n_point_last_iter

    # this matrix contains neighborhoods that contain the reference point as well, these
    # will be assigned -1 and the rest will get a neighborhood score
    # each column belong to one point, same order as points_x (reference_point)
    all_neighborhood_scores = -np.ones((n_neighborhood, n_point))

    # TODO: both loops are completely independent hence parallelizable
    # for ii in nb.prange(n_point):
<<<<<<< HEAD
    # This loop is executed for each point in the domain
=======
>>>>>>> f38c060d
    for ii in range(n_point):
        reference_point_x = np.expand_dims(points_x[ii], 0)
        # consider only the valid neighborhoods: the ones that do not contain
        # `reference_point_x`
        idx_valid_neighborhoods = np.where(
            # np_all(all_neighbor_point_idxs_combinations != ii, axis=1)
            np.all(all_neighbor_point_idxs_combinations != ii, axis=1)
        )[0]

<<<<<<< HEAD
        if ignore_old_neighborhoods:
            # Find index of old points
            arr_valid_neighbourhoods = all_neighbor_point_idxs_combinations[
                idx_valid_neighborhoods
            ]
            arr_new_point_no = np.arange(
                n_point_last_iter, n_point_last_iter + n_new_points
            )

            # Remove entries from valid neighborhoods that
            # do not contain a new point
            arr_valid_neighbourhoods_mask = np.repeat(
                False, len(arr_valid_neighbourhoods)
            )
            for _idx_pt, pt in enumerate(arr_new_point_no):

                # Mask valid neighbourhoods (i.e. neighbourhoods that contain
                # the current new point). Terminate early if all elements
                # in mask array are true.
                arr_valid_neighbourhoods_mask = np.bitwise_or(
                    arr_valid_neighbourhoods_mask,
                    np_any(arr_valid_neighbourhoods == pt, axis=1),
                )
                if np.all(arr_valid_neighbourhoods_mask):
                    break
            arr_valid_neighbourhoods = arr_valid_neighbourhoods[
                arr_valid_neighbourhoods_mask
=======
        # consider only the new neighborhoods that are not too far away.
        # neighborhoods that contain a point farther away the median Euclidean distance
        # are dismissed.
        # section [5] of the paper
        # TODO: Check and discuss whether this 'treshold' defined by the median of
        #  distances is the best heuristic.
        ignore_far_neighborhoods = True
        if ignore_far_neighborhoods:
            all_neighbor_points_x = points_x[
                all_neighbor_point_idxs_combinations[idx_valid_neighborhoods], :
            ]
            dists = np.linalg.norm(all_neighbor_points_x - reference_point_x, axis=-1)
            med = np.median(dists)
            idx_valid_neighborhoods = idx_valid_neighborhoods[
                np.all(dists <= med, axis=-1)
            ]

        # compute the neighbourhood_score (`ns`) for each neighborhood
        # for jj in nb.prange(len(idx_valid_neighborhoods)):
        for jj in range(len(idx_valid_neighborhoods)):
            idx_valid_neighborhood = idx_valid_neighborhoods[jj]
            neighbor_points_x = points_x[
                all_neighbor_point_idxs_combinations[idx_valid_neighborhood], :
>>>>>>> f38c060d
            ]
            idx_valid_neighborhoods = np.where(arr_valid_neighbourhoods_mask)[0]

        # consider only the new neighborhoods that are not too far away.
        # neighborhoods that contain a point farther away the median Euclidean distance
        # are dismissed.
        # section [5] of the paper
        # TODO: Check and discuss whether this 'treshold' defined by the median of
        #  distances is the best heuristic.
        if np.where(idx_valid_neighborhoods)[0].size:
            if ignore_far_neighborhoods:
                valid_pts_combinations = all_neighbor_point_idxs_combinations[
                    idx_valid_neighborhoods
                ]
                all_neighbor_points_x = points_x[valid_pts_combinations, :]
                dists = np.linalg.norm(
                    all_neighbor_points_x - reference_point_x, axis=-1
                )
                med = np.median(dists)
                idx_valid_neighborhoods = idx_valid_neighborhoods[
                    np.all(dists <= med, axis=-1)
                ]

        # compute the neighbourhood_score (`ns`) for each neighborhood
        #
        if np.where(idx_valid_neighborhoods)[0].size:
            for jj in range(len(idx_valid_neighborhoods)):
                idx_valid_neighborhood = idx_valid_neighborhoods[jj]
                neighbor_points_x = points_x[
                    all_neighbor_point_idxs_combinations[idx_valid_neighborhood], :
                ]
                # this is a time consuming function
                ns = neighborhood_score(
                    neighbor_points_x=neighbor_points_x,
                    reference_point_x=reference_point_x,
                )[0]
                all_neighborhood_scores[idx_valid_neighborhood, ii] = ns

    # best neighborhoods, the order is the same as in `points_x`
    # best_neighborhood_idxs = np_argmax(all_neighborhood_scores, axis=0)
    best_neighborhood_idxs = np.argmax(all_neighborhood_scores, axis=0)
    flat_idxs = n_point * best_neighborhood_idxs + np.arange(n_point)
    # best_neighborhood_scores = all_neighborhood_scores.ravel()[
    #     flat_idxs.astype(nb.int_)
    # ]
    best_neighborhood_scores = all_neighborhood_scores.ravel()[flat_idxs.astype(np.int)]
    return (
        best_neighborhood_scores,
        best_neighborhood_idxs,
        all_neighborhood_scores,
    )


def lola_voronoi_score(
    nonlinearity_measures: np.ndarray, relative_volumes: np.ndarray
) -> np.ndarray:
    """Eq.(5.1) of [1]."""
    return relative_volumes + nonlinearity_measures / np.sum(nonlinearity_measures)


# @nb.jit(nopython=nopython, fastmath=fastmath, cache=False)
def neighborhood_score(
    neighbor_points_x: np.ndarray, reference_point_x: np.ndarray
) -> Tuple[float, float]:
    """

    Args:
        neighbor_points_x:
            n_point x n_dim.
        reference_point_x:
            1 x n_dim

    Returns:
        Neighborhood score.
    """
    # shapes are not checked!
    # shape the input if not in the right shape, TODO: is this really needed?
    reference_point_x = reference_point_x.reshape((1, -1))
    n_dim = reference_point_x.shape[1]
    # neighbor_points_x = neighbor_points_x.reshape((-1, n_dim))

    # cohesion, Eq(4.3) of [1]
    cohesion = np.mean(
        np.sqrt(np.sum((neighbor_points_x - reference_point_x) ** 2, axis=1))
    )

    # cross-polytope ratio
    if n_dim == 1:
        pr1 = neighbor_points_x[0, 0]
        pr2 = neighbor_points_x[1, 0]
        # Eq(4.6) of [1]
        cross_polytope_ratio = 1 - np.abs(pr1 + pr2) / (
            np.abs(pr1) + np.abs(pr2) + np.abs(pr1 - pr2)
        )
    else:
        # Eq(4.4) of [1]
        # smallest neighbor distance for each neighbor
        # neighbor_distances = squareform(pdist(neighbor_points_x, metric="euclidean"))
        # np.fill_diagonal(neighbor_distances, np.inf)
        # min_neighbor_distances = np.min(neighbor_distances, axis=1)
<<<<<<< HEAD
        #  neighbor_distances = pdist_full_matrix(neighbor_points_x)

        # This should be an equivalent alternative to squareform + pdist
        # that also works with numba. Based on this stackoverflow answer:
        # https://stackoverflow.com/questions/60839615/
        # efficiently-calculating-a-euclidean-dist-matrix-in-numpy
        # TODO: Check
=======
        # neighbor_distances = pdist_full_matrix(neighbor_points_x)
        neighbor_distances = squareform(pdist(neighbor_points_x, metric="euclidean"))
>>>>>>> f38c060d
        # TODO: would be good to avoid np.max
        # neighbor_distances = squareform(pdist(neighbor_points_x, metric="euclidean"))

        neighbor_distances = euclidean_distance(neighbor_points_x)
        np.fill_diagonal(neighbor_distances, np.max(neighbor_distances))
        # min_neighbor_distances = np_min(neighbor_distances, axis=1)
<<<<<<< HEAD
        min_neighbor_distances = np_min(neighbor_distances, axis=1)
=======
        min_neighbor_distances = np.min(neighbor_distances, axis=1)
>>>>>>> f38c060d
        adhesion = np.mean(min_neighbor_distances)
        # Eq(4.5) of [1]
        cross_polytope_ratio = adhesion / (np.sqrt(2) * cohesion)

    # Eq(4.7) of [1]
    return cross_polytope_ratio / cohesion, cross_polytope_ratio


def lola_score(
    all_neighbor_points_x: np.ndarray,
    all_neighbor_points_y: np.ndarray,
    reference_points_x: np.ndarray,
    reference_points_y: np.ndarray,
) -> np.ndarray:
    """Non-linearity measure for each point and its neighbor. Measures how much a
    neighborhood deviates from a hyperplane."""
    n_reference_point = len(reference_points_y)
    es = np.empty(n_reference_point)

    for (
        ii,
        (
            neighbor_points_x,
            neighbor_points_y,
            reference_point_x,
            reference_point_y,
        ),
    ) in enumerate(
        zip(
            all_neighbor_points_x,
            all_neighbor_points_y,
            reference_points_x,
            reference_points_y,
        )
    ):

        reference_point_gradient = gradient_estimate(
            reference_point_x=reference_point_x,
            reference_point_y=reference_point_y,
            neighbor_points_x=neighbor_points_x,
            neighbor_points_y=neighbor_points_y,
        )[0]
        es[ii] = nonlinearity_measure(
            reference_point_x=reference_point_x,
            reference_point_y=reference_point_y,
            reference_point_gradient=reference_point_gradient,
            neighbor_points_x=neighbor_points_x,
            neighbor_points_y=neighbor_points_y,
        )

    return es


def nonlinearity_measure(
    reference_point_x: np.ndarray,
    reference_point_y: float,
    reference_point_gradient: np.ndarray,
    neighbor_points_x: np.ndarray,
    neighbor_points_y: np.ndarray,
) -> float:
    # Eq.(4.9) of [1]
    e = np.sum(
        np.abs(
            neighbor_points_y
            - (
                reference_point_y
                + reference_point_gradient * (neighbor_points_x - reference_point_x)
            )
        )
    )
    return float(e)


def voronoi_volume_estimate(
    points: np.ndarray,
    domain_lower_bound: np.ndarray,
    domain_upper_bound: np.ndarray,
    n_simulation: int = None,
    random_points: np.ndarray = None,
) -> Tuple[np.ndarray, np.ndarray, np.ndarray, np.ndarray]:
    """
    Estimate the relative volume of the Voronoi tessellation of `points` bounded by
    `domain_lower_bound` and `domain_upper_bound`.

    The algorithm is described in section 3 of [1].

    Args:
        points:
            n_point x n_dim.
        domain_lower_bound:
            n_dim.
        domain_upper_bound:
            n_dim
        n_simulation:
            Number of random points used to estimate the relative volumes. If
            `random_points` is provided then this argument is ignored.
        random_points:

    Returns:
        Relative volumes in the same order as `points`.
    """
    # dimensions are not checked
    if n_simulation is None:
        n_simulation = 1000 * points.shape[0]

    if random_points is None:
        n_dim = len(domain_lower_bound)
        random_points = domain_lower_bound + np.random.rand(n_simulation, n_dim) * (
            domain_upper_bound - domain_lower_bound
        )

    # all relevant distances, n_simulation x n_point
    distance_mx = cdist(random_points, points, metric="euclidean")

    # index of the closest `point` to each `random_point`
    col_idx_min = np.argmin(distance_mx, axis=1)
    row_idx_min = np.arange(distance_mx.shape[0])

    # indicator matrix to count the number of `random_points` closest to each `points`
    closest_indicator_mx = np.zeros(distance_mx.shape, dtype=bool)
    # place a one (True) in the indicator matrix if the element (distance) is a closest
    # distance
    closest_indicator_mx[row_idx_min, col_idx_min] = True

    # count the closest `random_points` for each `points`
    closest_counts = np.sum(closest_indicator_mx, axis=0)

    # relative volume estimate
    relative_volumes = closest_counts / n_simulation

    return relative_volumes, random_points, distance_mx, closest_indicator_mx


def gradient_estimate(
    reference_point_x: np.ndarray,
    reference_point_y: float,
    neighbor_points_x: np.ndarray,
    neighbor_points_y: np.ndarray,
) -> np.ndarray:
    """
    Estimate the gradient at `reference_point` by fitting a hyperplane to
    `neighbor_points` in a least-square sense. A hyperplane that goes exactly
    through the `reference_point`.

    We think that the there is a mistake in Eq.(4.8) of [1], the right hand side
    should be `f(p_neighbor) - f(p_reference)`, or on the left hand side the
    `-p_reference` should be dropped if the formulation is in line with this:
    "Without loss of generality, we assume that pr lies in the origin."
    section 4.2.1 of [1].

    Args:
        reference_point_x:
            1 x n_dim.
        reference_point_y:
        neighbor_points_x:
            n_neighbor x n_dim.
        neighbor_points_y:
            n_neighbor x 1.

    Returns:
        Gradient estimate, 1 x n_dim.
    """
    # shape the input if not in the right shape, TODO: is this really needed?
    reference_point_x = reference_point_x.reshape((1, -1))
    n_dim = reference_point_x.shape[1]
    neighbor_points_x = neighbor_points_x.reshape((-1, n_dim))
    neighbor_points_y = neighbor_points_y.reshape((-1, 1))

    # to ensure that we hyperplane goes through `reference_point`
    neighbor_points_x_diff = neighbor_points_x - reference_point_x
    neighbor_points_y_diff = neighbor_points_y - reference_point_y

    # least-square fit of the hyperplane, the gradient is the hyperplane coefficients
    gradient = np.linalg.lstsq(
        neighbor_points_x_diff, neighbor_points_y_diff, rcond=None
    )[0].reshape((1, n_dim))

    return gradient<|MERGE_RESOLUTION|>--- conflicted
+++ resolved
@@ -21,14 +21,8 @@
 from scipy.spatial.distance import cdist, pdist, squareform
 from sklearn.metrics import mean_squared_error
 
-<<<<<<< HEAD
 from harlow.helper_functions import latin_hypercube_sampling
 from harlow.numba_utils import euclidean_distance, np_all, np_any, np_min
-=======
-# from harlow.distance import pdist_full_matrix
-# from harlow.numba_utils import np_all, np_argmax, np_min
-from harlow.helper_functions import latin_hypercube_sampling
->>>>>>> f38c060d
 from harlow.sampling_baseclass import Sampler
 from harlow.surrogate_model import Surrogate
 
@@ -72,36 +66,6 @@
         self.metric = evaluation_metric
         self.verbose = verbose
 
-<<<<<<< HEAD
-        # Internal storage for inspection
-        self.step_x = []
-        self.step_y = []
-        self.step_score = []
-        self.step_iter = []
-        self.step_fit_time = []
-        self.step_gen_time = []
-
-        # TODO:
-        #  * add a cleaned up metric (see below)
-        #  * add input consistency check & formatting input if needed
-        # if evaluation_metric == "r2":
-        #     self.metric = r2_score
-        # elif evaluation_metric == "mse":
-        #     self.metric = mean_squared_error
-        # elif evaluation_metric == "rmse":
-        #     self.metric = lambda x, y: math.sqrt(mean_squared_error(x, y))
-        #
-        # if np.ndim(self.test_X) == 1:
-        #     self.score[0] = (self.metric
-        #         self.test_y, self.surrogate_model.predict(self.test_X.reshape(-1, 1))
-        #     )
-        # else:
-        #     self.score[0] = self.metric(
-        #         self.test_y, self.surrogate_model.predict(self.test_X)
-        #     )
-
-=======
->>>>>>> f38c060d
     def sample(
         self,
         n_initial_point: int = None,
@@ -224,12 +188,9 @@
             self.score = score
             self.iterations = ii
             if stopping_criterium:
-<<<<<<< HEAD
-=======
                 score = self.metric(
                     self.test_points_y, self.surrogate_model.predict(self.test_points_x)
                 )
->>>>>>> f38c060d
                 logger.info(f"Evaluation metric score on provided testset: {score}")
                 if score <= stopping_criterium:
                     logger.info(f"Algorithm converged in {ii} iterations")
@@ -441,10 +402,6 @@
 
     # TODO: both loops are completely independent hence parallelizable
     # for ii in nb.prange(n_point):
-<<<<<<< HEAD
-    # This loop is executed for each point in the domain
-=======
->>>>>>> f38c060d
     for ii in range(n_point):
         reference_point_x = np.expand_dims(points_x[ii], 0)
         # consider only the valid neighborhoods: the ones that do not contain
@@ -454,35 +411,6 @@
             np.all(all_neighbor_point_idxs_combinations != ii, axis=1)
         )[0]
 
-<<<<<<< HEAD
-        if ignore_old_neighborhoods:
-            # Find index of old points
-            arr_valid_neighbourhoods = all_neighbor_point_idxs_combinations[
-                idx_valid_neighborhoods
-            ]
-            arr_new_point_no = np.arange(
-                n_point_last_iter, n_point_last_iter + n_new_points
-            )
-
-            # Remove entries from valid neighborhoods that
-            # do not contain a new point
-            arr_valid_neighbourhoods_mask = np.repeat(
-                False, len(arr_valid_neighbourhoods)
-            )
-            for _idx_pt, pt in enumerate(arr_new_point_no):
-
-                # Mask valid neighbourhoods (i.e. neighbourhoods that contain
-                # the current new point). Terminate early if all elements
-                # in mask array are true.
-                arr_valid_neighbourhoods_mask = np.bitwise_or(
-                    arr_valid_neighbourhoods_mask,
-                    np_any(arr_valid_neighbourhoods == pt, axis=1),
-                )
-                if np.all(arr_valid_neighbourhoods_mask):
-                    break
-            arr_valid_neighbourhoods = arr_valid_neighbourhoods[
-                arr_valid_neighbourhoods_mask
-=======
         # consider only the new neighborhoods that are not too far away.
         # neighborhoods that contain a point farther away the median Euclidean distance
         # are dismissed.
@@ -506,7 +434,6 @@
             idx_valid_neighborhood = idx_valid_neighborhoods[jj]
             neighbor_points_x = points_x[
                 all_neighbor_point_idxs_combinations[idx_valid_neighborhood], :
->>>>>>> f38c060d
             ]
             idx_valid_neighborhoods = np.where(arr_valid_neighbourhoods_mask)[0]
 
@@ -607,29 +534,15 @@
         # neighbor_distances = squareform(pdist(neighbor_points_x, metric="euclidean"))
         # np.fill_diagonal(neighbor_distances, np.inf)
         # min_neighbor_distances = np.min(neighbor_distances, axis=1)
-<<<<<<< HEAD
-        #  neighbor_distances = pdist_full_matrix(neighbor_points_x)
-
-        # This should be an equivalent alternative to squareform + pdist
-        # that also works with numba. Based on this stackoverflow answer:
-        # https://stackoverflow.com/questions/60839615/
-        # efficiently-calculating-a-euclidean-dist-matrix-in-numpy
-        # TODO: Check
-=======
         # neighbor_distances = pdist_full_matrix(neighbor_points_x)
         neighbor_distances = squareform(pdist(neighbor_points_x, metric="euclidean"))
->>>>>>> f38c060d
         # TODO: would be good to avoid np.max
         # neighbor_distances = squareform(pdist(neighbor_points_x, metric="euclidean"))
 
         neighbor_distances = euclidean_distance(neighbor_points_x)
         np.fill_diagonal(neighbor_distances, np.max(neighbor_distances))
         # min_neighbor_distances = np_min(neighbor_distances, axis=1)
-<<<<<<< HEAD
-        min_neighbor_distances = np_min(neighbor_distances, axis=1)
-=======
         min_neighbor_distances = np.min(neighbor_distances, axis=1)
->>>>>>> f38c060d
         adhesion = np.mean(min_neighbor_distances)
         # Eq(4.5) of [1]
         cross_polytope_ratio = adhesion / (np.sqrt(2) * cohesion)
