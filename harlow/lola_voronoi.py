--- conflicted
+++ resolved
@@ -7,30 +7,12 @@
 
 The implementation is influenced by:
 * gitlab.com/energyincities/besos/-/blob/master/besos/
-<<<<<<< HEAD
-* https://github.com/FuhgJan/StateOfTheArtAdaptiveSampling/
-blob/master/src/adaptive_techniques/LOLA_function.m  # noqa E501
-=======
 * https://github.com/FuhgJan/StateOfTheArtAdaptiveSampling/blob/master/src/adaptive_techniques/LOLA_function.m  # noqa E501
->>>>>>> 270bfb1c
 
 """
 import itertools
 import math
 import time
-<<<<<<< HEAD
-from typing import Callable, Optional, Tuple
-
-# import numba as nb
-import numpy as np
-from loguru import logger
-from scipy.spatial.distance import cdist, pdist, squareform
-from sklearn.metrics import mean_squared_error
-
-# from harlow.distance import pdist_full_matrix
-# from harlow.numba_utils import np_all, np_argmax, np_min
-from harlow.helper_functions import latin_hypercube_sampling
-=======
 from typing import Callable, Tuple
 
 import numba as nb
@@ -42,7 +24,6 @@
 from harlow.distance import pdist_full_matrix
 from harlow.helper_functions import latin_hypercube_sampling
 from harlow.numba_utils import np_all, np_argmax, np_min
->>>>>>> 270bfb1c
 from harlow.sampling_baseclass import Sampler
 from harlow.surrogate_model import Surrogate
 
@@ -50,13 +31,8 @@
 #  * improve logging
 #  * pretty timedelta: https://gist.github.com/thatalextaylor/7408395
 
-<<<<<<< HEAD
-# nopython = True
-# fastmath = True
-=======
 nopython = True
 fastmath = True
->>>>>>> 270bfb1c
 
 
 # -----------------------------------------------------
@@ -89,17 +65,6 @@
         self.metric = evaluation_metric
         self.verbose = verbose
 
-<<<<<<< HEAD
-        # Internal storage for inspection
-        self.step_x = []
-        self.step_y = []
-        self.step_score = []
-        self.step_iter = []
-        self.step_fit_time = []
-        self.step_gen_time = []
-
-=======
->>>>>>> 270bfb1c
         # TODO:
         #  * add a cleaned up metric (see below)
         #  * add input consistency check & formatting input if needed
@@ -125,11 +90,6 @@
         n_iter: int = 20,
         n_new_point_per_iteration: int = 1,
         stopping_criterium: float = None,
-<<<<<<< HEAD
-        ignore_far_neighborhoods: Optional[bool] = True,
-        ignore_old_neighborhoods: Optional[bool] = True,
-=======
->>>>>>> 270bfb1c
     ):
         """TODO: allow for providing starting points"""
         # ..........................................
@@ -152,10 +112,6 @@
         # ..........................................
         # Initial sample of points
         # ..........................................
-<<<<<<< HEAD
-        gen_start_time = time.time()
-=======
->>>>>>> 270bfb1c
         if self.fit_points_x is None:
             # latin hypercube sampling to get the initial sample of points
             points_x = latin_hypercube_sampling(
@@ -172,11 +128,6 @@
             points_x = self.fit_points_x
             points_y = self.fit_points_y
 
-<<<<<<< HEAD
-        self.step_gen_time.append(time.time() - gen_start_time)
-
-=======
->>>>>>> 270bfb1c
         # fit the surrogate model
         start_time = time.time()
         self.surrogate_model.fit(points_x, points_y.ravel())
@@ -184,26 +135,9 @@
             f"Fitted the first surrogate model in {time.time() - start_time} sec."
         )
 
-<<<<<<< HEAD
-        # Additional class objects to help keep track of the sampling. `gen_time`
-        # denotes the time to generate new points. `fit_time` is the time
-        # to fit the surrogate.
-        score = self.evaluate()
-        self.step_x.append(points_x)
-        self.step_y.append(points_y)
-        self.step_score.append(score)
-        self.step_iter.append(0)
-        self.step_fit_time.append(time.time() - start_time)
-
         # ..........................................
         # Iterative improvement (adaptive stage)
         # ..........................................
-        n_point_last_iter = 0
-=======
-        # ..........................................
-        # Iterative improvement (adaptive stage)
-        # ..........................................
->>>>>>> 270bfb1c
         for ii in range(n_iter):
             logger.info(
                 f"Started adaptive iteration step: {ii+1} (max steps:" f" {n_iter})."
@@ -215,18 +149,8 @@
                 points_y=points_y,
                 domain_lower_bound=domain_lower_bound,
                 domain_upper_bound=domain_upper_bound,
-<<<<<<< HEAD
-                n_point_last_iter=n_point_last_iter,
-                n_new_point=n_new_point_per_iteration,
-                ignore_far_neighborhoods=ignore_far_neighborhoods,
-                ignore_old_neighborhoods=ignore_old_neighborhoods,
-            )
-            self.step_gen_time.append(time.time() - start_time)
-            n_point_last_iter = points_x.shape[0]
-=======
                 n_new_point=n_new_point_per_iteration,
             )
->>>>>>> 270bfb1c
             logger.info(
                 f"Found the next best {n_new_point_per_iteration} point(s) in "
                 f"{time.time() - start_time} sec."
@@ -234,326 +158,6 @@
 
             # evaluate the target function
             new_points_y = target_function(new_points_x)
-<<<<<<< HEAD
-
-            # add the new points to the old ones
-            points_x = np.vstack((points_x, new_points_x))
-            points_y = np.vstack((points_y, new_points_y))
-
-            # refit the surrogate
-            start_time = time.time()
-            self.surrogate_model.update(new_points_x, new_points_y.ravel())
-            self.step_fit_time = time.time() - start_time
-            logger.info(
-                f"Fitted a new surrogate model in {time.time() - start_time} sec."
-            )
-
-            #
-            self.fit_points_x = points_x
-            self.fit_points_y = points_y
-            score = self.evaluate()
-            self.step_x.append(points_x)
-            self.step_y.append(points_y)
-            self.step_score.append(score)
-            self.step_iter.append(ii + 1)
-
-            self.score = score
-            self.iterations = ii
-            if stopping_criterium:
-                logger.info(f"Evaluation metric score on provided testset: {score}")
-                if score <= stopping_criterium:
-                    logger.info(f"Algorithm converged in {ii} iterations")
-                    break
-
-        return self.fit_points_x, self.fit_points_y
-
-    def evaluate(self):
-        """
-        Evaluate user specified metric for the current iteration
-
-        Returns:
-        """
-        if self.metric is None or self.test_points_x is None:
-            score = None
-        else:
-            score = self.metric(
-                self.surrogate_model.predict(self.test_points_x), self.test_points_y
-            )
-
-        return score
-
-    def result_as_dict(self):
-        pass
-
-
-# -----------------------------------------------------
-# SUPPORTING FUNCTIONS
-# -----------------------------------------------------
-def best_new_points(
-    points_x: np.ndarray,
-    points_y: np.ndarray,
-    domain_lower_bound: np.ndarray,
-    domain_upper_bound: np.ndarray,
-    n_point_last_iter: int,
-    n_new_point: int = 1,
-    ignore_far_neighborhoods: Optional[bool] = True,
-    ignore_old_neighborhoods: Optional[bool] = True,
-):
-    # shape the input if not in the right shape
-    n_dim = len(domain_lower_bound)
-    points_x = points_x.reshape((-1, n_dim))
-    points_y = points_y.reshape((-1, 1))
-
-    # Find the best neighborhoods for each row of `points_x`
-    (
-        best_neighborhood_scores,
-        best_neighborhood_idxs,
-        all_neighborhood_scores,
-        all_neighbor_point_idxs_combinations,
-    ) = best_neighborhoods(
-        points_x,
-        n_point_last_iter,
-        ignore_far_neighborhoods=ignore_far_neighborhoods,
-        ignore_old_neighborhoods=ignore_old_neighborhoods,
-    )
-
-    # Find the `n_new_point_per_step` best next/new point(s)
-    idx = all_neighbor_point_idxs_combinations[best_neighborhood_idxs]
-    all_best_neighbor_points_x = points_x[idx, :]
-    all_best_neighbor_points_y = points_y[idx, :]
-
-    new_points_x = best_new_points_with_neighbors(
-        reference_points_x=points_x,
-        reference_points_y=points_y,
-        all_neighbor_points_x=all_best_neighbor_points_x,
-        all_neighbor_points_y=all_best_neighbor_points_y,
-        domain_lower_bound=domain_lower_bound,
-        domain_upper_bound=domain_upper_bound,
-        n_next_point=n_new_point,
-    )
-
-    return new_points_x
-
-
-def best_new_points_with_neighbors(
-    reference_points_x: np.ndarray,
-    reference_points_y: np.ndarray,
-    all_neighbor_points_x: np.ndarray,
-    all_neighbor_points_y: np.ndarray,
-    domain_lower_bound: np.ndarray,
-    domain_upper_bound: np.ndarray,
-    n_next_point: int,
-):
-    """Find the new/next reference point(s) where the target function will be evaluated.
-
-    TODO: reuse the random point used here for other calls of this function (
-        `best_next_points`)
-    """
-    n_dim = reference_points_x.shape[1]
-
-    nonlinearity_measures = lola_score(
-        all_neighbor_points_x=all_neighbor_points_x,
-        all_neighbor_points_y=all_neighbor_points_y,
-        reference_points_x=reference_points_x,
-        reference_points_y=reference_points_y,
-    )
-    (
-        relative_volumes,
-        random_points,
-        distance_mx,
-        closest_indicator_mx,
-    ) = voronoi_volume_estimate(
-        points=reference_points_x,
-        domain_lower_bound=domain_lower_bound,
-        domain_upper_bound=domain_upper_bound,
-    )
-    hybrid_score = lola_voronoi_score(nonlinearity_measures, relative_volumes)
-
-    # TODO: check np.partition as an alternative
-    idxs_new_neighbor = np.argsort(-hybrid_score)[:n_next_point]
-
-    new_reference_points_x = np.empty((n_next_point, n_dim))
-    for ii, idx_new_neighbor in enumerate(idxs_new_neighbor):
-        # all the distances to reference point whose neighborhood will get a new
-        # point where the target function is evaluated
-        distances_in_neighbor = distance_mx[:, idx_new_neighbor]
-
-        # consider only those points that are within the voronoi cell of the
-        # reference point
-        idx_mask_in_neighbor = closest_indicator_mx[:, idx_new_neighbor]
-
-        # to avoid selecting points that are not in the neighborhood
-        distances_in_neighbor[~idx_mask_in_neighbor] = -1
-
-        # largest distance within the same voronoi cell
-        idx_max_distance = np.argmax(distances_in_neighbor)
-        new_reference_point_x = random_points[idx_max_distance]
-        new_reference_points_x[ii, :] = new_reference_point_x
-
-    return new_reference_points_x
-
-
-def best_neighborhoods(
-    points_x: np.ndarray,
-    n_point_last_iter: np.ndarray,
-    ignore_far_neighborhoods: Optional[bool] = True,
-    ignore_old_neighborhoods: Optional[bool] = True,
-):
-    """Find the best neighborhood for each row of `points_x`. This function is expected
-    to be used with the initial sample of `points_x`, when no best neighborhoods yet
-    available from preceding iteration steps. This function exists to separate numba
-    compatible code from non-compatible one."""
-
-    # n-choose-k, all possible neighbor combinations, the elements of the matrix are
-    # `points_x` indices
-    n_point, n_dim = points_x.shape
-    n_neighbor = 2 * n_dim
-
-    all_neighbor_point_idxs_combinations = np.array(
-        list(itertools.combinations(np.arange(n_point), n_neighbor))
-    )
-    (
-        best_neighborhood_scores,
-        best_neighborhood_idxs,
-        all_neighborhood_scores,
-    ) = best_neighborhoods_numba(
-        points_x,
-        all_neighbor_point_idxs_combinations,
-        n_point_last_iter,
-        ignore_far_neighborhoods=ignore_far_neighborhoods,
-        ignore_old_neighborhoods=ignore_old_neighborhoods,
-    )
-    return (
-        best_neighborhood_scores,
-        best_neighborhood_idxs,
-        all_neighborhood_scores,
-        all_neighbor_point_idxs_combinations,
-    )
-
-
-# @nb.jit(nopython=nopython, fastmath=fastmath, parallel=False, cache=False)
-def best_neighborhoods_numba(
-    points_x: np.ndarray,
-    all_neighbor_point_idxs_combinations: np.ndarray,
-    n_point_last_iter: int,
-    ignore_far_neighborhoods: Optional[bool] = True,
-    ignore_old_neighborhoods: Optional[bool] = True,
-) -> Tuple[np.ndarray, np.ndarray, np.ndarray]:
-    """
-    Find the best neighborhood for each row of `points_x`. This function is expected
-    to be used with the initial sample of `points_x`, when no best neighborhoods yet
-    available from preceding iteration steps.
-
-    Args:
-        points_x: n_point x n_dim.
-        all_neighbor_point_idxs_combinations:
-        n_point_last_iter:
-        ignore_far_neighborhoods:
-        ignore_old_neighborhoods:
-    Returns:
-
-    """
-
-    # TODO: It should be possible to perform the calculation of
-    # all neighbourhoods after discarding the points that are
-    # too far away. This will reduce storage requirements
-    # and the computational cost of obtaining all combinations.
-    n_point, n_dim = points_x.shape
-    n_neighborhood = all_neighbor_point_idxs_combinations.shape[0]
-
-    # Number of new points
-    n_new_points = points_x.shape[0] - n_point_last_iter
-
-    # this matrix contains neighborhoods that contain the reference point as well, these
-    # will be assigned -1 and the rest will get a neighborhood score
-    # each column belong to one point, same order as points_x (reference_point)
-    all_neighborhood_scores = -np.ones((n_neighborhood, n_point))
-
-    # TODO: both loops are completely independent hence parallelizable
-    # for ii in nb.prange(n_point):
-    # This loop is executed for each point in the domain
-    for ii in range(n_point):
-        reference_point_x = np.expand_dims(points_x[ii], 0)
-        # consider only the valid neighborhoods: the ones that do not contain
-        # `reference_point_x`
-        idx_valid_neighborhoods = np.where(
-            # np_all(all_neighbor_point_idxs_combinations != ii, axis=1)
-            np.all(all_neighbor_point_idxs_combinations != ii, axis=1)
-        )[0]
-
-        if ignore_old_neighborhoods:
-            # Find index of old points
-            arr_valid_neighbourhoods = all_neighbor_point_idxs_combinations[
-                idx_valid_neighborhoods
-            ]
-            arr_new_point_no = np.arange(
-                n_point_last_iter, n_point_last_iter + n_new_points
-            )
-
-            # Remove entries from valid neighborhoods that
-            # do not contain a new point
-            arr_valid_neighbourhoods_mask = np.repeat(
-                False, len(arr_valid_neighbourhoods)
-            )
-            for _idx_pt, pt in enumerate(arr_new_point_no):
-
-                # Mask valid neighbourhoods (i.e. neighbourhoods that contain
-                # the current new point). Terminate early if all elements
-                # in mask array are true.
-                arr_valid_neighbourhoods_mask = np.bitwise_or(
-                    arr_valid_neighbourhoods_mask,
-                    np.any(arr_valid_neighbourhoods == pt, axis=1),
-                )
-                if np.all(arr_valid_neighbourhoods_mask):
-                    break
-            arr_valid_neighbourhoods = arr_valid_neighbourhoods[
-                arr_valid_neighbourhoods_mask
-            ]
-            idx_valid_neighborhoods = np.where(arr_valid_neighbourhoods_mask)[0]
-
-        # consider only the new neighborhoods that are not too far away.
-        # neighborhoods that contain a point farther away the median Euclidean distance
-        # are dismissed.
-        # section [5] of the paper
-        # TODO: Check and discuss whether this 'treshold' defined by the median of
-        #  distances is the best heuristic.
-        if np.where(idx_valid_neighborhoods)[0].size:
-            if ignore_far_neighborhoods:
-                all_neighbor_points_x = points_x[
-                    all_neighbor_point_idxs_combinations[idx_valid_neighborhoods], :
-                ]
-                dists = np.linalg.norm(
-                    all_neighbor_points_x - reference_point_x, axis=-1
-                )
-                med = np.median(dists)
-                idx_valid_neighborhoods = idx_valid_neighborhoods[
-                    np.all(dists <= med, axis=-1)
-                ]
-
-        # compute the neighbourhood_score (`ns`) for each neighborhood
-        #
-        if np.where(idx_valid_neighborhoods)[0].size:
-            for jj in range(len(idx_valid_neighborhoods)):
-                idx_valid_neighborhood = idx_valid_neighborhoods[jj]
-                neighbor_points_x = points_x[
-                    all_neighbor_point_idxs_combinations[idx_valid_neighborhood], :
-                ]
-                # this is a time consuming function
-                ns = neighborhood_score(
-                    neighbor_points_x=neighbor_points_x,
-                    reference_point_x=reference_point_x,
-                )[0]
-                all_neighborhood_scores[idx_valid_neighborhood, ii] = ns
-
-    # best neighborhoods, the order is the same as in `points_x`
-    # best_neighborhood_idxs = np_argmax(all_neighborhood_scores, axis=0)
-    best_neighborhood_idxs = np.argmax(all_neighborhood_scores, axis=0)
-    flat_idxs = n_point * best_neighborhood_idxs + np.arange(n_point)
-    # best_neighborhood_scores = all_neighborhood_scores.ravel()[
-    #     flat_idxs.astype(nb.int_)
-    # ]
-    best_neighborhood_scores = all_neighborhood_scores.ravel()[flat_idxs.astype(np.int)]
-=======
 
             # add the new points to the old ones
             points_x = np.vstack((points_x, new_points_x))
@@ -774,7 +378,6 @@
     best_neighborhood_scores = all_neighborhood_scores.ravel()[
         flat_idxs.astype(nb.int_)
     ]
->>>>>>> 270bfb1c
     return (
         best_neighborhood_scores,
         best_neighborhood_idxs,
@@ -789,11 +392,7 @@
     return relative_volumes + nonlinearity_measures / np.sum(nonlinearity_measures)
 
 
-<<<<<<< HEAD
-# @nb.jit(nopython=nopython, fastmath=fastmath, cache=False)
-=======
 @nb.jit(nopython=nopython, fastmath=fastmath, cache=False)
->>>>>>> 270bfb1c
 def neighborhood_score(
     neighbor_points_x: np.ndarray, reference_point_x: np.ndarray
 ) -> Tuple[float, float]:
@@ -810,11 +409,7 @@
     """
     # shapes are not checked!
     # shape the input if not in the right shape, TODO: is this really needed?
-<<<<<<< HEAD
-    reference_point_x = reference_point_x.reshape((1, -1))
-=======
     # reference_point_x = reference_point_x.reshape((1, -1))
->>>>>>> 270bfb1c
     n_dim = reference_point_x.shape[1]
     # neighbor_points_x = neighbor_points_x.reshape((-1, n_dim))
 
@@ -837,19 +432,10 @@
         # neighbor_distances = squareform(pdist(neighbor_points_x, metric="euclidean"))
         # np.fill_diagonal(neighbor_distances, np.inf)
         # min_neighbor_distances = np.min(neighbor_distances, axis=1)
-<<<<<<< HEAD
-        # neighbor_distances = pdist_full_matrix(neighbor_points_x)
-        neighbor_distances = squareform(pdist(neighbor_points_x, metric="euclidean"))
-        # TODO: would be good to avoid np.max
-        np.fill_diagonal(neighbor_distances, np.max(neighbor_distances))
-        # min_neighbor_distances = np_min(neighbor_distances, axis=1)
-        min_neighbor_distances = np.min(neighbor_distances, axis=1)
-=======
         neighbor_distances = pdist_full_matrix(neighbor_points_x)
         # TODO: would be good to avoid np.max
         np.fill_diagonal(neighbor_distances, np.max(neighbor_distances))
         min_neighbor_distances = np_min(neighbor_distances, axis=1)
->>>>>>> 270bfb1c
         adhesion = np.mean(min_neighbor_distances)
         # Eq(4.5) of [1]
         cross_polytope_ratio = adhesion / (np.sqrt(2) * cohesion)
@@ -869,22 +455,11 @@
     n_reference_point = len(reference_points_y)
     es = np.empty(n_reference_point)
 
-<<<<<<< HEAD
-    for (
-        ii,
-        (
-            neighbor_points_x,
-            neighbor_points_y,
-            reference_point_x,
-            reference_point_y,
-        ),
-=======
     for ii, (
         neighbor_points_x,
         neighbor_points_y,
         reference_point_x,
         reference_point_y,
->>>>>>> 270bfb1c
     ) in enumerate(
         zip(
             all_neighbor_points_x,
@@ -971,19 +546,11 @@
 
     # all relevant distances, n_simulation x n_point
     distance_mx = cdist(random_points, points, metric="euclidean")
-<<<<<<< HEAD
 
     # index of the closest `point` to each `random_point`
     col_idx_min = np.argmin(distance_mx, axis=1)
     row_idx_min = np.arange(distance_mx.shape[0])
 
-=======
-
-    # index of the closest `point` to each `random_point`
-    col_idx_min = np.argmin(distance_mx, axis=1)
-    row_idx_min = np.arange(distance_mx.shape[0])
-
->>>>>>> 270bfb1c
     # indicator matrix to count the number of `random_points` closest to each `points`
     closest_indicator_mx = np.zeros(distance_mx.shape, dtype=bool)
     # place a one (True) in the indicator matrix if the element (distance) is a closest
